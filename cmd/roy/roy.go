--- conflicted
+++ resolved
@@ -117,7 +117,6 @@
       Use a different siegfried home directory.
 `
 
-<<<<<<< HEAD
 func setLogger(utc bool) {
 	lw := new(logformatter.LogWriter)
 	lw.Appname = "roy"
@@ -128,13 +127,6 @@
 func init() {
 	// format the application logger before all other init.
 	setLogger(true)
-=======
-var discoveredDroidFile string
-
-func init() {
-	// Retrieve our dynamic defaults.
-	discoveredDroidFile = config.Droid()
->>>>>>> 8e621623
 }
 
 var (
